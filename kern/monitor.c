/* Simple command-line kernel monitor useful for
 * controlling the kernel and exploring the system interactively. */

#include <inc/stdio.h>
#include <inc/string.h>
#include <inc/memlayout.h>
#include <inc/assert.h>
#include <inc/env.h>
#include <inc/x86.h>

#include <kern/console.h>
#include <kern/monitor.h>
#include <kern/kclock.h>
#include <kern/kdebug.h>
#include <kern/env.h>
#include <kern/trap.h>

#define WHITESPACE "\t\r\n "
#define MAXARGS    16

/* Functions implementing monitor commands */
int mon_help(int argc, char **argv, struct Trapframe *tf);
int mon_kerninfo(int argc, char **argv, struct Trapframe *tf);
int mon_backtrace(int argc, char **argv, struct Trapframe *tf);
<<<<<<< HEAD
int mon_test_cmd(int argc, char **argv, struct Trapframe *tf);
=======
int mon_dumpcmos(int argc, char **argv, struct Trapframe *tf);
>>>>>>> 31091243

struct Command {
    const char *name;
    const char *desc;
    /* return -1 to force monitor to exit */
    int (*func)(int argc, char **argv, struct Trapframe *tf);
};

static struct Command commands[] = {
        {"help", "Display this list of commands", mon_help},
        {"kerninfo", "Display information about the kernel", mon_kerninfo},
        {"backtrace", "Print stack backtrace", mon_backtrace},
<<<<<<< HEAD
        {"test", "Prints test info", mon_test_cmd},
=======
        {"dumpcmos", "Display CMOS contents", mon_dumpcmos},
>>>>>>> 31091243
};
#define NCOMMANDS (sizeof(commands) / sizeof(commands[0]))

/* Implementations of basic kernel monitor commands */

int
mon_help(int argc, char **argv, struct Trapframe *tf) {
    for (size_t i = 0; i < NCOMMANDS; i++)
        cprintf("%s - %s\n", commands[i].name, commands[i].desc);
    return 0;
}

int
mon_kerninfo(int argc, char **argv, struct Trapframe *tf) {
    extern char _head64[], entry[], etext[], edata[], end[];

    cprintf("Special kernel symbols:\n");
    cprintf("  _head64 %16lx (virt)  %16lx (phys)\n", (unsigned long)_head64, (unsigned long)_head64);
    cprintf("  entry   %16lx (virt)  %16lx (phys)\n", (unsigned long)entry, (unsigned long)entry - KERN_BASE_ADDR);
    cprintf("  etext   %16lx (virt)  %16lx (phys)\n", (unsigned long)etext, (unsigned long)etext - KERN_BASE_ADDR);
    cprintf("  edata   %16lx (virt)  %16lx (phys)\n", (unsigned long)edata, (unsigned long)edata - KERN_BASE_ADDR);
    cprintf("  end     %16lx (virt)  %16lx (phys)\n", (unsigned long)end, (unsigned long)end - KERN_BASE_ADDR);
    cprintf("Kernel executable memory footprint: %luKB\n", (unsigned long)ROUNDUP(end - entry, 1024) / 1024);
    return 0;
}

int
mon_backtrace(int argc, char **argv, struct Trapframe *tf) {
    // LAB 2: Your code here

    cprintf("Stack backtrace:\n");

    uint64_t rbp = read_rbp();

    while (rbp != 0)
    {
        uint64_t rip = *((uint64_t*)rbp + 1);

        struct Ripdebuginfo dinfo = {};
        debuginfo_rip(rip, &dinfo);

        cprintf("  rbp %016lx  rip %016lx\n", rbp, rip);
        cprintf("    %s:%d: %s+%ld\n", dinfo.rip_file, dinfo.rip_line, dinfo.rip_fn_name, rip - dinfo.rip_fn_addr);

        rbp = *((uint64_t*)rbp);
    }

    return 0;
}

int mon_test_cmd(int argc, char **argv, struct Trapframe *tf) {

    cprintf("Tried and tested\n");
    return 0;
}

// LAB 4: Your code here
int
mon_dumpcmos(int argc, char **argv, struct Trapframe *tf) {
    // Dump CMOS memory in the following format:
    // 00: 00 11 22 33 44 55 66 77 88 99 AA BB CC DD EE FF
    // 10: 00 ..
    // Make sure you understand the values read.
    // Hint: Use cmos_read8()/cmos_write8() functions.
    // LAB 4: Your code here

    return 0;
}

/* Kernel monitor command interpreter */

static int
runcmd(char *buf, struct Trapframe *tf) {
    int argc = 0;
    char *argv[MAXARGS];

    argv[0] = NULL;

    /* Parse the command buffer into whitespace-separated arguments */
    for (;;) {
        /* gobble whitespace */
        while (*buf && strchr(WHITESPACE, *buf)) *buf++ = 0;
        if (!*buf) break;

        /* save and scan past next arg */
        if (argc == MAXARGS - 1) {
            cprintf("Too many arguments (max %d)\n", MAXARGS);
            return 0;
        }
        argv[argc++] = buf;
        while (*buf && !strchr(WHITESPACE, *buf)) buf++;
    }
    argv[argc] = NULL;

    /* Lookup and invoke the command */
    if (!argc) return 0;
    for (size_t i = 0; i < NCOMMANDS; i++) {
        if (strcmp(argv[0], commands[i].name) == 0)
            return commands[i].func(argc, argv, tf);
    }

    cprintf("Unknown command '%s'\n", argv[0]);
    return 0;
}

void
monitor(struct Trapframe *tf) {

    cprintf("Welcome to the JOS kernel monitor!\n");
    cprintf("Type 'help' for a list of commands.\n");

    if (tf) print_trapframe(tf);

    char *buf;
    do buf = readline("K> ");
    while (!buf || runcmd(buf, tf) >= 0);
}<|MERGE_RESOLUTION|>--- conflicted
+++ resolved
@@ -22,11 +22,8 @@
 int mon_help(int argc, char **argv, struct Trapframe *tf);
 int mon_kerninfo(int argc, char **argv, struct Trapframe *tf);
 int mon_backtrace(int argc, char **argv, struct Trapframe *tf);
-<<<<<<< HEAD
 int mon_test_cmd(int argc, char **argv, struct Trapframe *tf);
-=======
 int mon_dumpcmos(int argc, char **argv, struct Trapframe *tf);
->>>>>>> 31091243
 
 struct Command {
     const char *name;
@@ -39,11 +36,8 @@
         {"help", "Display this list of commands", mon_help},
         {"kerninfo", "Display information about the kernel", mon_kerninfo},
         {"backtrace", "Print stack backtrace", mon_backtrace},
-<<<<<<< HEAD
         {"test", "Prints test info", mon_test_cmd},
-=======
         {"dumpcmos", "Display CMOS contents", mon_dumpcmos},
->>>>>>> 31091243
 };
 #define NCOMMANDS (sizeof(commands) / sizeof(commands[0]))
 
@@ -78,9 +72,8 @@
 
     uint64_t rbp = read_rbp();
 
-    while (rbp != 0)
-    {
-        uint64_t rip = *((uint64_t*)rbp + 1);
+    while (rbp != 0) {
+        uint64_t rip = *((uint64_t *)rbp + 1);
 
         struct Ripdebuginfo dinfo = {};
         debuginfo_rip(rip, &dinfo);
@@ -88,13 +81,14 @@
         cprintf("  rbp %016lx  rip %016lx\n", rbp, rip);
         cprintf("    %s:%d: %s+%ld\n", dinfo.rip_file, dinfo.rip_line, dinfo.rip_fn_name, rip - dinfo.rip_fn_addr);
 
-        rbp = *((uint64_t*)rbp);
+        rbp = *((uint64_t *)rbp);
     }
 
     return 0;
 }
 
-int mon_test_cmd(int argc, char **argv, struct Trapframe *tf) {
+int
+mon_test_cmd(int argc, char **argv, struct Trapframe *tf) {
 
     cprintf("Tried and tested\n");
     return 0;
